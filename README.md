# imednet-python-sdk

\
[![Build Status](https://github.com/Bright-Research/imednet-python-sdk/actions/workflows/ci.yml/badge.svg)](https://github.com/Bright-Research/imednet-python-sdk/actions/workflows/ci.yml)
[![PyPI version](https://img.shields.io/pypi/v/imednet-python-sdk.svg)](https://pypi.org/project/imednet-python-sdk/)
[![PyPI - Python Version](https://img.shields.io/pypi/pyversions/imednet-python-sdk)](https://pypi.org/project/imednet-python-sdk/)
[![PyPI license](https://img.shields.io/pypi/l/imednet-python-sdk.svg)](LICENSE)
[![PyPI downloads](https://img.shields.io/pypi/dm/imednet-python-sdk.svg)](https://pypi.org/project/imednet-python-sdk/)
[![Code style: black](https://img.shields.io/badge/code%20style-black-000000.svg)](https://github.com/psf/black)
[![Ruff](https://img.shields.io/endpoint?url=https://raw.githubusercontent.com/astral-sh/ruff/main/assets/badge/v2.json)](https://github.com/astral-sh/ruff)
[![Checked with mypy](http://www.mypy-lang.org/static/mypy_badge.svg)](http://mypy-lang.org/)
[![Contributor Covenant](https://img.shields.io/badge/Contributor%20Covenant-v2.1-4baaaa.svg)](CODE_OF_CONDUCT.md)

A Python SDK for interacting with the iMedNet REST API. Provides client, endpoint wrappers, and data models for all resources.

See the [Changelog](CHANGELOG.md) for release history.

## Features

- Simple, consistent interface for API calls
- Automatic pagination
- Data models for requests and responses
- Workflow utilities for data extraction and mapping
- Pandas helpers for DataFrame conversion and CSV export

## Installation

```bash
pip install imednet-python-sdk
```

Or install from source:

```bash
git clone https://github.com/Bright-Research/imednet-python-sdk.git
cd imednet-python-sdk
./scripts/setup.sh
```

## Usage

First, ensure you have set your iMedNet API credentials as environment variables.
Keep these keys secure and never commit them to source control:

```powershell
# For PowerShell:
$env:IMEDNET_API_KEY="your_api_key_here"
$env:IMEDNET_SECURITY_KEY="your_security_key_here"
# Optional: Set if using a non-standard base URL
# $env:IMEDNET_BASE_URL="https://your.imednet.instance/api"

# For Bash/Zsh:
# export IMEDNET_API_KEY="your_api_key_here"
# export IMEDNET_SECURITY_KEY="your_security_key_here"
# export IMEDNET_BASE_URL="https://your.imednet.instance/api"
```

### Using the Python SDK

Then, you can use the SDK like this:

```python
import os
import json
from imednet.sdk import ImednetSDK
from imednet.workflows.study_structure import get_study_structure

# Credentials are automatically read from the IMEDNET_API_KEY and
# IMEDNET_SECURITY_KEY environment variables.
study_key = os.getenv("IMEDNET_STUDY_KEY", "your_study_key_here")

sdk = ImednetSDK()  # uses environment variables for authentication

try:
    structure = get_study_structure(sdk, study_key)
    print("Study structure loaded:")
    print(json.dumps(structure.model_dump(by_alias=True), indent=2, ensure_ascii=False, default=str))
except Exception as e:
    print(f"Error retrieving study structure: {e}")
```

### Exporting records to CSV

Install the optional pandas dependency and call
``export_records_csv`` to save all records for a study:

```bash
pip install imednet-python-sdk[pandas]
```

```python
from imednet.utils.pandas import export_records_csv

sdk = ImednetSDK()
export_records_csv(sdk, study_key, "records.csv")
```

### Using the Command Line Interface (CLI)

After installing the package (`pip install imednet-python-sdk`) and setting the environment variables as shown above, you can use the `imednet` command:

```powershell
# List available studies
imednet studies list

# List sites for a specific study (replace STUDY_KEY)
imednet sites list STUDY_KEY

# List subjects for a specific study, filtering by status (replace STUDY_KEY)
imednet subjects list STUDY_KEY --filter "subject_status=Screened"

# Get help for a specific command
imednet subjects list --help
```

- See the full API reference in the [HTML docs](docs/_build/html/index.html).
- More examples can be found in the `imednet/examples/` directory.

<<<<<<< HEAD
### JSON Logging

All logs from the SDK use JSON format so they can be easily parsed. Pass `log_level`
 to `imednet.core.client.Client` to adjust verbosity. Call
 `imednet.utils.configure_json_logging()` if you want to enable the same formatting
 for your entire application.


### Tracing with OpenTelemetry

The SDK can emit OpenTelemetry spans for each HTTP request.
Install `opentelemetry-instrumentation-requests`
automatically instrument the underlying HTTP calls,
or provide your own tracer to `imednet.core.client.Client`.

=======
### Tracing with OpenTelemetry

The SDK can emit OpenTelemetry spans for each HTTP request. Install
`opentelemetry-instrumentation-requests` to enable automatic tracing or provide your own
tracer to :class:`imednet.core.client.Client`.

## Documentation
>>>>>>> fb679dda

The documentation is no longer automatically deployed or published online. To
view the documentation, you must build it locally using Sphinx. The output will
be in `docs/_build/html`.

You can build the docs using the included Makefile target:

```bash
make docs
```

This installs the development dependencies and automatically regenerates the API
documentation before running the Sphinx build. If you prefer, you can run the
commands manually:

```bash
./scripts/setup.sh
poetry run sphinx-apidoc -o docs imednet
poetry run sphinx-build -b html docs docs/_build/html
```

Then open `docs/_build/html/index.html` in your browser.

## Development

- Code style: [Black](https://github.com/psf/black), [ruff](https://github.com/charliermarsh/ruff), [mypy](http://mypy-lang.org/)
- Testing: [pytest](https://pytest.org/)

Build and test:

```bash
poetry run pytest --cov=imednet
```

## Contributing

Please read [CONTRIBUTING.md](CONTRIBUTING.md) for guidelines on how to contribute.

## Governance and Roadmap

This project is currently maintained by Bright Research.

## License

This project is licensed under the MIT License - see [LICENSE](LICENSE) for details.<|MERGE_RESOLUTION|>--- conflicted
+++ resolved
@@ -116,7 +116,6 @@
 - See the full API reference in the [HTML docs](docs/_build/html/index.html).
 - More examples can be found in the `imednet/examples/` directory.
 
-<<<<<<< HEAD
 ### JSON Logging
 
 All logs from the SDK use JSON format so they can be easily parsed. Pass `log_level`
@@ -132,7 +131,7 @@
 automatically instrument the underlying HTTP calls,
 or provide your own tracer to `imednet.core.client.Client`.
 
-=======
+
 ### Tracing with OpenTelemetry
 
 The SDK can emit OpenTelemetry spans for each HTTP request. Install
@@ -140,7 +139,6 @@
 tracer to :class:`imednet.core.client.Client`.
 
 ## Documentation
->>>>>>> fb679dda
 
 The documentation is no longer automatically deployed or published online. To
 view the documentation, you must build it locally using Sphinx. The output will
