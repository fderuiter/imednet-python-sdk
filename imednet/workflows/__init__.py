--- conflicted
+++ resolved
@@ -16,11 +16,8 @@
 from .site_performance import SitePerformanceWorkflow
 from .study_structure import get_study_structure
 from .subject_data import SubjectDataWorkflow
-<<<<<<< HEAD
 from .veeva_push import VeevaPushWorkflow
-=======
 from .subject_enrollment_dashboard import SubjectEnrollmentDashboard
->>>>>>> 730f591c
 from .visit_completion import VisitCompletionWorkflow
 
 __all__ = [
@@ -41,11 +38,8 @@
     "SitePerformanceWorkflow",
     "SubjectDataWorkflow",
     "VisitCompletionWorkflow",
-<<<<<<< HEAD
     "VeevaPushWorkflow",
-=======
     "SubjectEnrollmentDashboard",
     "AuditAggregationWorkflow",
->>>>>>> 730f591c
     "get_study_structure",
 ]