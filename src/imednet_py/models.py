from __future__ import annotations

from typing import Generic, List, TypeVar, Dict, Any

from pydantic import BaseModel, ConfigDict, Field

from .base import IMNModel

T = TypeVar("T")


class Meta(BaseModel):
    """Top-level metadata block included in API responses."""

    status: str
    method: str
    path: str
    timestamp: str
    error: Dict[str, Any] | None = None


class Pagination(IMNModel):
    """Pagination block returned by the API."""

    current_page: int = Field(..., alias="currentPage")
    page_size: int = Field(..., alias="pageSize")
    total_pages: int = Field(..., alias="totalPages")
    total_records: int = Field(..., alias="totalRecords")


class Envelope(IMNModel, Generic[T]):
    """Generic API envelope model."""

    metadata: Meta
    pagination: Pagination
    data: List[T]

    def model_dump(self, **kwargs: Any) -> Dict[str, Any]:
        """Dump model using camelCase aliases by default."""

        kwargs.setdefault("by_alias", True)
        return super().model_dump(**kwargs)


class Study(BaseModel):
    """Study model (fields are loosely typed)."""

    model_config = ConfigDict(extra="allow")

    key: str | None = None


class Site(BaseModel):
    """Site model."""

    model_config = ConfigDict(extra="allow")

    key: str | None = None


class Record(BaseModel):
    """Record model."""

    model_config = ConfigDict(extra="allow")

    key: str | None = None


class StudiesEnvelope(Envelope[Study]):
    pass


class SitesEnvelope(Envelope[Site]):
    pass


<<<<<<< HEAD
class RecordsEnvelope(Envelope[List[Record]]):
=======
class RecordsEnvelope(Envelope[Record]):
>>>>>>> f38f629c
    pass


class Sort(BaseModel):
<<<<<<< HEAD
    """Sorting information used in paginated responses."""

    property: str = Field(alias="property")
    direction: str


class Pagination(BaseModel):
    """Pagination details included in API responses."""

    current_page: int = Field(alias="currentPage")
    size: int
    total_pages: int = Field(alias="totalPages")
    total_elements: int = Field(alias="totalElements")
    sort: List[Sort]
=======
    """Sort order item used in pagination metadata."""

    # ``property`` is a reserved keyword in Python, use ``property_`` internally
    property_: str = Field(alias="property")
    direction: str

    model_config = ConfigDict(populate_by_name=True)
>>>>>>> f38f629c
<|MERGE_RESOLUTION|>--- conflicted
+++ resolved
@@ -74,16 +74,11 @@
     pass
 
 
-<<<<<<< HEAD
-class RecordsEnvelope(Envelope[List[Record]]):
-=======
 class RecordsEnvelope(Envelope[Record]):
->>>>>>> f38f629c
     pass
 
 
 class Sort(BaseModel):
-<<<<<<< HEAD
     """Sorting information used in paginated responses."""
 
     property: str = Field(alias="property")
@@ -98,12 +93,11 @@
     total_pages: int = Field(alias="totalPages")
     total_elements: int = Field(alias="totalElements")
     sort: List[Sort]
-=======
+
     """Sort order item used in pagination metadata."""
 
     # ``property`` is a reserved keyword in Python, use ``property_`` internally
     property_: str = Field(alias="property")
     direction: str
 
-    model_config = ConfigDict(populate_by_name=True)
->>>>>>> f38f629c
+    model_config = ConfigDict(populate_by_name=True)