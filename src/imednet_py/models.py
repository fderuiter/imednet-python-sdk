--- conflicted
+++ resolved
@@ -74,11 +74,7 @@
     pass
 
 
-<<<<<<< HEAD
 class RecordsEnvelope(Envelope[Record]):
-    pass
-=======
-class RecordsEnvelope(Envelope[List[Record]]):
     pass
 
 
@@ -89,5 +85,4 @@
     property_: str = Field(alias="property")
     direction: str
 
-    model_config = ConfigDict(populate_by_name=True)
->>>>>>> 6e21fa67
+    model_config = ConfigDict(populate_by_name=True)