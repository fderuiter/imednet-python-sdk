# Configuration file for the Sphinx documentation builder.
import os
import sys

"""
Configuration file for the Sphinx documentation builder.
This module contains all necessary configurations for building documentation
using Sphinx. It sets up the project information, extensions, and theme settings.
Attributes:
    project (str): The name of the project ("imednet-sdk")
    author (str): The author's name ("Frederick de Ruiter")
    release (str): The version of the project ("0.1.0")
    extensions (list): List of Sphinx extensions to be used
    templates_path (list[str]): Path to custom templates
    exclude_patterns (list[str]): Patterns to exclude from documentation
    html_static_path (list[str]): Path to static files
    html_theme (str): The HTML theme to be used ("sphinx_rtd_theme")
    html_theme_path (list): Path to the HTML theme
Note:
    This configuration uses the Read the Docs theme and includes support for
    automatic documentation generation from docstrings and type hints.
"""


# Add project root directory to sys.path
sys.path.insert(0, os.path.abspath(".."))

project = "imednet-sdk"
author = "Frederick de Ruiter"
release = "0.1.0"

# Sphinx extensions
extensions = [
    "sphinx.ext.autodoc",
    "sphinx.ext.viewcode",
<<<<<<< HEAD
=======
    "sphinx_autodoc_typehints",
    "sphinx.ext.autosummary",
    "sphinx.ext.napoleon",
>>>>>>> c897b2aa
]

# Enable generation of autosummary pages
autosummary_generate = True

# Templates and static paths
templates_path: list[str] = ["_templates"]
exclude_patterns: list[str] = []  # annotated per mypy requirement
html_static_path: list[str] = ["_static"]


html_theme = "sphinx_rtd_theme"<|MERGE_RESOLUTION|>--- conflicted
+++ resolved
@@ -33,12 +33,9 @@
 extensions = [
     "sphinx.ext.autodoc",
     "sphinx.ext.viewcode",
-<<<<<<< HEAD
-=======
     "sphinx_autodoc_typehints",
     "sphinx.ext.autosummary",
     "sphinx.ext.napoleon",
->>>>>>> c897b2aa
 ]
 
 # Enable generation of autosummary pages
