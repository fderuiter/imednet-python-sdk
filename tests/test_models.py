from imednet_py.base import IMNModel
<<<<<<< HEAD
from imednet_py.models import Meta, Pagination, Envelope, Study
=======
from imednet_py.models import Meta, Sort
>>>>>>> 6e21fa67
from pydantic import Field


class Example(IMNModel):
    study_key: str = Field(..., alias="studyKey")


def test_alias_population() -> None:
    by_snake = Example(study_key="S1")
    assert by_snake.study_key == "S1"

    by_camel = Example(studyKey="S2")
    assert by_camel.study_key == "S2"


def test_meta_model() -> None:
    payload = {
        "status": "success",
        "method": "GET",
        "path": "/studies",
        "timestamp": "2025-06-11T00:00:00Z",
    }
    meta = Meta.model_validate(payload)

    assert meta.status == "success"
    assert meta.method == "GET"
    assert meta.path == "/studies"
    assert meta.timestamp == "2025-06-11T00:00:00Z"
    assert meta.error is None


<<<<<<< HEAD
def test_envelope_model() -> None:
    meta = Meta(
        status="success",
        method="GET",
        path="/studies",
        timestamp="2025-06-11T00:00:00Z",
    )
    pagination = Pagination(
        current_page=0,
        page_size=1,
        total_pages=1,
        total_records=1,
    )
    env = Envelope[Study](
        metadata=meta,
        pagination=pagination,
        data=[Study(key="S1")],
    )

    dumped = env.model_dump()
    assert "currentPage" in dumped["pagination"]
    assert env.data[0].key == "S1"


def test_envelope_validation() -> None:
    payload = {
        "metadata": {
            "status": "success",
            "method": "GET",
            "path": "/studies",
            "timestamp": "2025-06-11T00:00:00Z",
        },
        "pagination": {
            "currentPage": 0,
            "pageSize": 1,
            "totalPages": 1,
            "totalRecords": 1,
        },
        "data": [{"key": "S1"}],
    }

    env = Envelope[Study].model_validate(payload)
    assert env.metadata.status == "success"
    assert len(env.data) == 1
=======
def test_sort_round_trip() -> None:
    sort = Sort(property_="studyKey", direction="ASC")
    dumped = sort.model_dump(by_alias=True)
    assert dumped == {"property": "studyKey", "direction": "ASC"}
    reloaded = Sort.model_validate(dumped)
    assert reloaded.property_ == "studyKey"
    assert reloaded.direction == "ASC"
>>>>>>> 6e21fa67
<|MERGE_RESOLUTION|>--- conflicted
+++ resolved
@@ -1,9 +1,5 @@
 from imednet_py.base import IMNModel
-<<<<<<< HEAD
-from imednet_py.models import Meta, Pagination, Envelope, Study
-=======
-from imednet_py.models import Meta, Sort
->>>>>>> 6e21fa67
+from imednet_py.models import Meta, Pagination, Envelope, Study, Meta, Sort
 from pydantic import Field
 
 
@@ -35,7 +31,6 @@
     assert meta.error is None
 
 
-<<<<<<< HEAD
 def test_envelope_model() -> None:
     meta = Meta(
         status="success",
@@ -80,12 +75,11 @@
     env = Envelope[Study].model_validate(payload)
     assert env.metadata.status == "success"
     assert len(env.data) == 1
-=======
+
 def test_sort_round_trip() -> None:
     sort = Sort(property_="studyKey", direction="ASC")
     dumped = sort.model_dump(by_alias=True)
     assert dumped == {"property": "studyKey", "direction": "ASC"}
     reloaded = Sort.model_validate(dumped)
     assert reloaded.property_ == "studyKey"
-    assert reloaded.direction == "ASC"
->>>>>>> 6e21fa67
+    assert reloaded.direction == "ASC"