--- conflicted
+++ resolved
@@ -1,9 +1,5 @@
 from imednet_py.base import IMNModel
-<<<<<<< HEAD
-from imednet_py.models import Meta, Pagination
-=======
 from imednet_py.models import Meta, Pagination, Envelope, Study, Meta, Sort
->>>>>>> f38f629c
 from pydantic import Field
 
 
@@ -35,7 +31,7 @@
     assert meta.error is None
 
 
-<<<<<<< HEAD
+
 def test_pagination_model() -> None:
     sample = {
         "pagination": {
@@ -58,7 +54,7 @@
     assert isinstance(pagination.sort, list)
     assert pagination.sort[0].property == "updatedAt"
     assert pagination.sort[0].direction == "DESC"
-=======
+
 def test_envelope_model() -> None:
     meta = Meta(
         status="success",
@@ -110,5 +106,4 @@
     assert dumped == {"property": "studyKey", "direction": "ASC"}
     reloaded = Sort.model_validate(dumped)
     assert reloaded.property_ == "studyKey"
-    assert reloaded.direction == "ASC"
->>>>>>> f38f629c
+    assert reloaded.direction == "ASC"