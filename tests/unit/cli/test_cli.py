--- conflicted
+++ resolved
@@ -233,7 +233,6 @@
     func.assert_called_once_with(sdk, "STUDY", "table", "sqlite://")
 
 
-<<<<<<< HEAD
 def test_version_command(runner: CliRunner) -> None:
     result = runner.invoke(cli.app, ["version"])
     assert result.exit_code == 0
@@ -242,7 +241,7 @@
     flag_result = runner.invoke(cli.app, ["--version"])
     assert flag_result.exit_code == 0
     assert flag_result.stdout.strip() == __version__
-=======
+
 def test_jobs_status_success(runner: CliRunner, sdk: MagicMock) -> None:
     result = runner.invoke(cli.app, ["jobs", "status", "STUDY", "BATCH"])
     assert result.exit_code == 0
@@ -252,5 +251,4 @@
 def test_jobs_wait_success(runner: CliRunner, sdk: MagicMock) -> None:
     result = runner.invoke(cli.app, ["jobs", "wait", "STUDY", "BATCH"])
     assert result.exit_code == 0
-    sdk.poll_job.assert_called_once_with("STUDY", "BATCH", interval=5, timeout=300)
->>>>>>> 65968c5b
+    sdk.poll_job.assert_called_once_with("STUDY", "BATCH", interval=5, timeout=300)