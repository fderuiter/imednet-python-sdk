--- conflicted
+++ resolved
@@ -232,7 +232,6 @@
     func.assert_called_once_with(sdk, "STUDY", "table", "sqlite://")
 
 
-<<<<<<< HEAD
 def test_subject_data_calls_workflow(
     runner: CliRunner, sdk: MagicMock, monkeypatch: pytest.MonkeyPatch
 ) -> None:
@@ -242,7 +241,7 @@
     result = runner.invoke(cli.app, ["subject-data", "STUDY", "SUBJ"])
     assert result.exit_code == 0
     workflow.get_all_subject_data.assert_called_once_with("STUDY", "SUBJ")
-=======
+
 def test_jobs_status_success(runner: CliRunner, sdk: MagicMock) -> None:
     result = runner.invoke(cli.app, ["jobs", "status", "STUDY", "BATCH"])
     assert result.exit_code == 0
@@ -252,5 +251,4 @@
 def test_jobs_wait_success(runner: CliRunner, sdk: MagicMock) -> None:
     result = runner.invoke(cli.app, ["jobs", "wait", "STUDY", "BATCH"])
     assert result.exit_code == 0
-    sdk.poll_job.assert_called_once_with("STUDY", "BATCH", interval=5, timeout=300)
->>>>>>> 6a6898e8
+    sdk.poll_job.assert_called_once_with("STUDY", "BATCH", interval=5, timeout=300)