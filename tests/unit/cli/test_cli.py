import os
from unittest.mock import MagicMock

import imednet.cli as cli
import pytest
from imednet.core.exceptions import ApiError
from typer.testing import CliRunner


@pytest.fixture(autouse=True)
def env(monkeypatch: pytest.MonkeyPatch) -> None:
    """Set required environment variables for each test."""
    monkeypatch.setenv("IMEDNET_API_KEY", "key")
    monkeypatch.setenv("IMEDNET_SECURITY_KEY", "secret")


@pytest.fixture()
def runner() -> CliRunner:
    return CliRunner()


@pytest.fixture()
def sdk(monkeypatch: pytest.MonkeyPatch) -> MagicMock:
    """Provide a mocked SDK and patch get_sdk."""
    mock_sdk = MagicMock()
    monkeypatch.setattr(cli, "get_sdk", MagicMock(return_value=mock_sdk))
    return mock_sdk


def test_missing_env_vars(runner: CliRunner, monkeypatch: pytest.MonkeyPatch) -> None:
    monkeypatch.delenv("IMEDNET_API_KEY", raising=False)
    monkeypatch.delenv("IMEDNET_SECURITY_KEY", raising=False)
    result = runner.invoke(cli.app, ["studies", "list"])
    assert result.exit_code == 1
    assert "IMEDNET_API_KEY" in result.stdout


def test_studies_list_success(runner: CliRunner, sdk: MagicMock) -> None:
    sdk.studies.list.return_value = ["study1"]
    result = runner.invoke(cli.app, ["studies", "list"])
    assert result.exit_code == 0
    sdk.studies.list.assert_called_once_with()
    assert "study1" in result.stdout


def test_studies_list_api_error(runner: CliRunner, sdk: MagicMock) -> None:
    sdk.studies.list.side_effect = ApiError("boom")
    result = runner.invoke(cli.app, ["studies", "list"])
    assert result.exit_code == 1
    assert "API Error" in result.stdout


def test_sites_list_success(runner: CliRunner, sdk: MagicMock) -> None:
    sdk.sites.list.return_value = ["site1"]
    result = runner.invoke(cli.app, ["sites", "list", "STUDY"])
    assert result.exit_code == 0
    sdk.sites.list.assert_called_once_with("STUDY")
    assert "site1" in result.stdout


def test_sites_list_missing_argument(runner: CliRunner) -> None:
    result = runner.invoke(cli.app, ["sites", "list"])
    assert result.exit_code != 0


def test_sites_list_api_error(runner: CliRunner, sdk: MagicMock) -> None:
    sdk.sites.list.side_effect = ApiError("fail")
    result = runner.invoke(cli.app, ["sites", "list", "STUDY"])
    assert result.exit_code == 1
    assert "API Error" in result.stdout


def test_subjects_list_success(runner: CliRunner, sdk: MagicMock) -> None:
    sdk.subjects.list.return_value = ["S1"]
    result = runner.invoke(
        cli.app,
        ["subjects", "list", "STUDY", "--filter", "subject_status=Screened"],
    )
    assert result.exit_code == 0
    sdk.subjects.list.assert_called_once_with("STUDY", filter="subject_status==Screened")


def test_subjects_list_invalid_filter(runner: CliRunner, sdk: MagicMock) -> None:
    result = runner.invoke(cli.app, ["subjects", "list", "STUDY", "--filter", "badfilter"])
    assert result.exit_code == 1
    assert "Invalid filter format" in result.stdout
    sdk.subjects.list.assert_not_called()


def test_subjects_list_api_error(runner: CliRunner, sdk: MagicMock) -> None:
    sdk.subjects.list.side_effect = ApiError("boom")
    result = runner.invoke(cli.app, ["subjects", "list", "STUDY"])
    assert result.exit_code == 1
    assert "API Error" in result.stdout


def test_extract_records_calls_workflow(
    runner: CliRunner, sdk: MagicMock, monkeypatch: pytest.MonkeyPatch
) -> None:
    workflow = MagicMock()
    monkeypatch.setattr(cli, "DataExtractionWorkflow", MagicMock(return_value=workflow))
    workflow.extract_records_by_criteria.return_value = [1]
    result = runner.invoke(
        cli.app,
        ["workflows", "extract-records", "STUDY", "--record-filter", "form_key=DEMOG"],
    )
    assert result.exit_code == 0
    workflow.extract_records_by_criteria.assert_called_once_with(
        study_key="STUDY",
        record_filter={"form_key": "DEMOG"},
        subject_filter=None,
        visit_filter=None,
    )


def test_extract_records_api_error(
    runner: CliRunner, sdk: MagicMock, monkeypatch: pytest.MonkeyPatch
) -> None:
    """CLI surfaces workflow errors."""
    workflow = MagicMock()
    workflow.extract_records_by_criteria.side_effect = ApiError("fail")
    monkeypatch.setattr(cli, "DataExtractionWorkflow", MagicMock(return_value=workflow))
    result = runner.invoke(cli.app, ["workflows", "extract-records", "STUDY"])
    assert result.exit_code == 1
    assert "API Error" in result.stdout


def test_records_list_success(runner: CliRunner, sdk: MagicMock) -> None:
    rec = MagicMock()
    rec.model_dump.return_value = {"recordId": 1, "subjectKey": "S1"}
    sdk.records.list.return_value = [rec]
    result = runner.invoke(cli.app, ["records", "list", "STUDY"])
    assert result.exit_code == 0
    sdk.records.list.assert_called_once_with("STUDY")
    assert "S1" in result.stdout


def test_records_list_output_csv(runner: CliRunner, sdk: MagicMock) -> None:
    rec = MagicMock()
    rec.model_dump.return_value = {"recordId": 1}
    sdk.records.list.return_value = [rec]
    with runner.isolated_filesystem():
        result = runner.invoke(cli.app, ["records", "list", "STUDY", "--output", "csv"])
        assert result.exit_code == 0
        assert os.path.exists("records.csv")
    sdk.records.list.assert_called_once_with("STUDY")


def test_records_list_output_json(runner: CliRunner, sdk: MagicMock) -> None:
    rec = MagicMock()
    rec.model_dump.return_value = {"recordId": 1}
    sdk.records.list.return_value = [rec]
    with runner.isolated_filesystem():
        result = runner.invoke(cli.app, ["records", "list", "STUDY", "--output", "json"])
        assert result.exit_code == 0
        assert os.path.exists("records.json")
    sdk.records.list.assert_called_once_with("STUDY")


def test_records_list_no_records(runner: CliRunner, sdk: MagicMock) -> None:
    sdk.records.list.return_value = []
    result = runner.invoke(cli.app, ["records", "list", "STUDY"])
    assert result.exit_code == 0
    assert "No records found." in result.stdout
    sdk.records.list.assert_called_once_with("STUDY")


def test_records_list_invalid_output(runner: CliRunner, sdk: MagicMock) -> None:
    result = runner.invoke(cli.app, ["records", "list", "STUDY", "--output", "txt"])
    assert result.exit_code == 1
    assert "Invalid output format" in result.stdout
    sdk.records.list.assert_not_called()


def test_records_list_api_error(runner: CliRunner, sdk: MagicMock) -> None:
    sdk.records.list.side_effect = ApiError("oops")
    result = runner.invoke(cli.app, ["records", "list", "STUDY"])
    assert result.exit_code == 1
    assert "API Error" in result.stdout


def test_export_parquet_calls_helper(
    runner: CliRunner, sdk: MagicMock, monkeypatch: pytest.MonkeyPatch
) -> None:
    func = MagicMock()
    monkeypatch.setattr(cli, "export_to_parquet", func)
    result = runner.invoke(cli.app, ["export", "parquet", "STUDY", "out.parquet"])
    assert result.exit_code == 0
    func.assert_called_once_with(sdk, "STUDY", "out.parquet")


def test_export_csv_calls_helper(
    runner: CliRunner, sdk: MagicMock, monkeypatch: pytest.MonkeyPatch
) -> None:
    func = MagicMock()
    monkeypatch.setattr(cli, "export_to_csv", func)
    result = runner.invoke(cli.app, ["export", "csv", "STUDY", "out.csv"])
    assert result.exit_code == 0
    func.assert_called_once_with(sdk, "STUDY", "out.csv")


def test_export_excel_calls_helper(
    runner: CliRunner, sdk: MagicMock, monkeypatch: pytest.MonkeyPatch
) -> None:
    func = MagicMock()
    monkeypatch.setattr(cli, "export_to_excel", func)
    result = runner.invoke(cli.app, ["export", "excel", "STUDY", "out.xlsx"])
    assert result.exit_code == 0
    func.assert_called_once_with(sdk, "STUDY", "out.xlsx")


def test_export_json_calls_helper(
    runner: CliRunner, sdk: MagicMock, monkeypatch: pytest.MonkeyPatch
) -> None:
    func = MagicMock()
    monkeypatch.setattr(cli, "export_to_json", func)
    result = runner.invoke(cli.app, ["export", "json", "STUDY", "out.json"])
    assert result.exit_code == 0
    func.assert_called_once_with(sdk, "STUDY", "out.json")


def test_export_sql_calls_helper(
    runner: CliRunner, sdk: MagicMock, monkeypatch: pytest.MonkeyPatch
) -> None:
    func = MagicMock()
    monkeypatch.setattr(cli, "export_to_sql", func)
    result = runner.invoke(
        cli.app,
        ["export", "sql", "STUDY", "table", "sqlite://"],
    )
    assert result.exit_code == 0
    func.assert_called_once_with(sdk, "STUDY", "table", "sqlite://")


<<<<<<< HEAD
def test_queries_list_success(runner: CliRunner, sdk: MagicMock) -> None:
    sdk.queries.list.return_value = ["Q1"]
    result = runner.invoke(cli.app, ["queries", "list", "STUDY"])
    assert result.exit_code == 0
    sdk.queries.list.assert_called_once_with("STUDY")
    assert "Found 1 queries:" in result.stdout
    assert "Q1" in result.stdout


def test_queries_list_empty(runner: CliRunner, sdk: MagicMock) -> None:
    sdk.queries.list.return_value = []
    result = runner.invoke(cli.app, ["queries", "list", "STUDY"])
    assert result.exit_code == 0
    assert "No queries found." in result.stdout


def test_variables_list_success(runner: CliRunner, sdk: MagicMock) -> None:
    sdk.variables.list.return_value = ["V1"]
    result = runner.invoke(cli.app, ["variables", "list", "STUDY"])
    assert result.exit_code == 0
    sdk.variables.list.assert_called_once_with("STUDY")
    assert "Found 1 variables:" in result.stdout
    assert "V1" in result.stdout


def test_variables_list_empty(runner: CliRunner, sdk: MagicMock) -> None:
    sdk.variables.list.return_value = []
    result = runner.invoke(cli.app, ["variables", "list", "STUDY"])
    assert result.exit_code == 0
    assert "No variables found." in result.stdout


def test_record_revisions_list_success(runner: CliRunner, sdk: MagicMock) -> None:
    sdk.record_revisions.list.return_value = ["R1"]
    result = runner.invoke(cli.app, ["record-revisions", "list", "STUDY"])
    assert result.exit_code == 0
    sdk.record_revisions.list.assert_called_once_with("STUDY")
    assert "Found 1 record revisions:" in result.stdout
    assert "R1" in result.stdout


def test_record_revisions_list_empty(runner: CliRunner, sdk: MagicMock) -> None:
    sdk.record_revisions.list.return_value = []
    result = runner.invoke(cli.app, ["record-revisions", "list", "STUDY"])
    assert result.exit_code == 0
    assert "No record revisions found." in result.stdout
=======
def test_jobs_status_success(runner: CliRunner, sdk: MagicMock) -> None:
    result = runner.invoke(cli.app, ["jobs", "status", "STUDY", "BATCH"])
    assert result.exit_code == 0
    sdk.get_job.assert_called_once_with("STUDY", "BATCH")


def test_jobs_wait_success(runner: CliRunner, sdk: MagicMock) -> None:
    result = runner.invoke(cli.app, ["jobs", "wait", "STUDY", "BATCH"])
    assert result.exit_code == 0
    sdk.poll_job.assert_called_once_with("STUDY", "BATCH", interval=5, timeout=300)
>>>>>>> 6a6898e8
<|MERGE_RESOLUTION|>--- conflicted
+++ resolved
@@ -232,7 +232,6 @@
     func.assert_called_once_with(sdk, "STUDY", "table", "sqlite://")
 
 
-<<<<<<< HEAD
 def test_queries_list_success(runner: CliRunner, sdk: MagicMock) -> None:
     sdk.queries.list.return_value = ["Q1"]
     result = runner.invoke(cli.app, ["queries", "list", "STUDY"])
@@ -279,7 +278,7 @@
     result = runner.invoke(cli.app, ["record-revisions", "list", "STUDY"])
     assert result.exit_code == 0
     assert "No record revisions found." in result.stdout
-=======
+
 def test_jobs_status_success(runner: CliRunner, sdk: MagicMock) -> None:
     result = runner.invoke(cli.app, ["jobs", "status", "STUDY", "BATCH"])
     assert result.exit_code == 0
@@ -289,5 +288,4 @@
 def test_jobs_wait_success(runner: CliRunner, sdk: MagicMock) -> None:
     result = runner.invoke(cli.app, ["jobs", "wait", "STUDY", "BATCH"])
     assert result.exit_code == 0
-    sdk.poll_job.assert_called_once_with("STUDY", "BATCH", interval=5, timeout=300)
->>>>>>> 6a6898e8
+    sdk.poll_job.assert_called_once_with("STUDY", "BATCH", interval=5, timeout=300)