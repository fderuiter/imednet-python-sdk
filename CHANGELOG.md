# Changelog

All notable changes to this project will be documented in this file.

The format is based on [Keep a Changelog](https://keepachangelog.com/en/1.0.0/),
and this project adheres to [Semantic Versioning](https://semver.org/spec/v2.0.0.html).

## [Unreleased]
- Documented json logging, URL, and validator helpers with examples and cross references.
- Documented pagination utilities to fix missing toctree reference.
- Documented runtime discovery utilities and linked them from the live test guide.
- Fixed broken ``filter`` cross-reference in record revisions docs.
- Fixed unresolved example script references in documentation.
- Documented contributor setup and process in docs and README.
- Expanded architecture overview with component descriptions and new diagrams.
- Added configuration guide summarizing environment variables and `.env` support.
- Added test for initial SDK retry policy propagation to sync and async clients.
- Added tests for ImednetSDK credential validation.
- Added tests for `records_to_dataframe` and `export_records_csv` covering
  non-flattened and empty inputs.
- Fixed export helpers to cast DataFrame column names to strings before
  case-insensitive de-duplication.
  - Resolved monkeypatching issues in Airflow export operator by using existing package from `sys.modules`.
  - Hardened Airflow hook against non-string connection data and simplified package init so the sensors module stays reloadable.
- Narrowed subject existence validation in `RegisterSubjectsWorkflow` to catch only `ApiError` and `ValueError`.
- Updated smoke workflow to use `actions/upload-artifact@v4`.
- Added tests for JsonModel type normalization.
- Added tests for deprecated `imednet.airflow` shim ensuring warning and re-exports.
- Expanded AGENTS contributor guides with scoped templates across packages and tooling.
- Added negative-path test for `SubjectDataWorkflow.get_all_subject_data` handling empty responses.
- Smoke workflow now uploads verbose script logs and runs live tests with full output.
- Refined contributor guides: mapped project scope, Python 3.10–3.12 support, and
  unified validation for ruff, black, isort, mypy, and pytest across docs,
  tests, examples, and workflows.
- CLI now closes the SDK after each command to free resources and avoid
  interrupt-driven exit codes in repeated invocations.
- Fixed generated batch fixture in live tests to submit valid record data by
    populating required variables, ensuring CLI job polling succeeds.
- Split wide SQLite exports across multiple tables to avoid the 2000-column limit.
- Added helpers for live tests and smoke script to auto-discover study and form
  keys, removing the `IMEDNET_FORM_KEY` override.
- Added helpers to discover active site, subject, and interval identifiers and
  updated the smoke record script to use them.
- Smoke record script now validates site and subject availability before posting
  records.
- Removed `imednet.errors` from package docs to avoid build warning.
- Form discovery now skips disabled and non-subject forms to avoid invalid form
  key errors during record creation.
- Decoupled live-data discovery from pytest internals and skip the smoke script
  gracefully when no studies or forms are available.
- Bump project version to `0.1.4`.
- Added tests for unknown form validation errors.
- Added async schema validation tests covering cache refresh and batch validation.
- Exposed export helpers in `imednet.integrations.airflow.export` and consolidated job sensor into a module for easier Airflow imports.
- Added unit tests for CLI output helpers `echo_fetch` and `display_list`.
- ISO datetime parser now pads fractional seconds shorter than six digits to
   microsecond precision.
- Added workflow to sanitize PR bodies and comments of `chatgpt.com/codex` links.
- Extracted common logic from `Client` and `AsyncClient` into new `HTTPClientBase`.
- Added `imednet.config` module with `load_config` helper for reading credentials.
- Documented `imednet.config` module with `Config` dataclass and `load_config` function.
- Documented long-format SQL export and added example script.
- Introduced `RetryPolicy` abstraction for configuring request retries.
- Added tests for retry policy handling of response results and non-RequestError exceptions.
- Documented test suite conventions in `tests/AGENTS.md`.
  `Client`, `AsyncClient` and `ImednetSDK` accept a `retry_policy` parameter.
- Added long-format SQL export via `export_to_long_sql` and the `--long-format` CLI option.
- CLI commands now use shared helpers for study arguments and list output to reduce duplication.
- Deduplicated refresh and validation logic in `SchemaValidator` with helper methods.
- Added verbose logging to smoke record script with new `-v/--verbose` flag.
- Smoke-test workflow now streams INFO-level logs for easier debugging.
- Fixed teardown errors in live tests by using the session event loop for
  `async_sdk` teardown.
- Added subject and site validation to `RegisterSubjectsWorkflow` and support for
  ``subjectKey`` in ``RegisterSubjectRequest``.
- Updated `tests/AGENTS.md` to permit hitting the live iMednet API when running the `tests/live` suite.
- Refactored endpoint initialization in `ImednetSDK` using a registry.
- Added `_build_record_payload` helper to `RecordUpdateWorkflow` to deduplicate
  record dictionary construction.
- Smoke test script accepts a configurable `--timeout` and reports detailed
  job failure messages.
- Live tests now discover the first form key automatically and create a job to
  obtain a batch ID, removing the need for `IMEDNET_FORM_KEY` and
  `IMEDNET_BATCH_ID` secrets.
- Extended smoke test job polling timeout to 90 seconds.
- Renamed ``models._base`` to ``models.json_base`` to avoid import confusion.
- Documented the sentinel return value in ``parse_datetime``.
- Replaced placeholder description in ``workflows/record_update.py``.
- Added docstrings to private helpers in ``core/_requester.py``.
- Documented ``SchemaValidator.refresh`` behavior.
- Added tests covering the default sentinel date in ``parse_datetime``.
- Increased timeout in live ``poll_job`` tests to reduce flakiness.
- Organized Airflow integration code into ``hooks``, ``operators`` and ``sensors`` subpackages.
- Grouped CLI commands into dedicated subpackages for easier navigation.
- Fixed ``ImednetHook`` to import configuration from the correct package.
- Unified sync and async `RecordUpdateWorkflow` tests using parametrized fixtures.
- Extracted `_execute_with_retry` into dedicated sync and async variants for
  clearer retry logic.
- Added an `isort` step to pre-commit and CI checks.
- Fixed import order and formatting across the project.
- CI now fails if test coverage drops below 90%.
- Centralized DataFrame creation in export helpers with new ``_records_df``
  to ensure duplicate columns are removed consistently.
- Added variable and form whitelist options to ``export_to_sql`` and CLI
  ``export sql`` command.
- Consolidated polling loops in ``JobPoller`` with shared ``_run_common`` helper.
- Refactored ``RecordUpdateWorkflow`` with private ``_create_or_update_common``
  to share validation and polling between sync and async methods.
- Added ``register_list_command`` helper to DRY up CLI ``list`` commands.
- Unified sync and async ``poll_job`` tests with parametrized fixtures.
- Consolidated ``JobPoller`` tests by parametrizing over sync and async modes.
- Unified ``SchemaValidator`` tests for both sync and async validators.
- Unified study-structure workflow tests across sync and async implementations.
- Documented Sphinx conventions in new `docs/AGENTS.md`.
- Added smoke workflow for live API tests.
- Documented optional `smoke.yml` workflow which uses `APIKEY` and `SECURITYKEY` to run `tests/live`.
- Restricted smoke workflow to manual dispatch by the repository owner.
- Ensured live schema validation tests verify the schema is populated to avoid
  false negatives when the server returns an empty schema.
- ``validate_record_data`` now raises ``ValidationError`` when provided an unknown form key.
- Record submission now checks form existence after schema refresh and raises
  ``ValueError`` for unknown form keys.
- Added ``DataDictionaryLoader`` for loading data dictionaries from CSV files or ZIP archives.
- Added ``typed_values`` helper for deterministic example values and expanded
  smoke record builder to populate one variable per type and accept optional
  identifiers.
- Live tests now reuse ``typed_values`` to submit well-typed record data across
  date, radio/dropdown, memo, and checkbox fields.
- Endpoint smoke tests now post typed records for subject registration,
  scheduled updates, and new record creation.
- Added unit tests for the smoke record builder to verify typed values and
  optional identifiers.
- Added unit tests for discovery helpers covering study, form, site, subject,
  and interval lookups.
- Added unit tests for `sanitize_base_url` to ensure trailing slash and `/api`
  removal.
- Added tests for JSON logging configuration covering formatter import paths.
- Added unit test for `HTTPClientBase.retry_policy` accessor to ensure executor updates.
- Added test verifying `ImednetSDK.retry_policy` updates sync and async clients.
- Documented error handling and custom retry strategies with a runnable example
  and cross-links from overview guides.
- Added async quick start guide, example script, and README references.
<<<<<<< HEAD
- Expanded examples documentation with pages for all scripts and updated index.
=======
- Expanded CLI guide with usage for jobs, queries, variables, record revisions,
  and subject data commands.
>>>>>>> 4af048da

## [0.1.4]

## [Released]

## [0.1.3] - 2025-07-07
- Bump project version to `0.1.3` to fix PyPI upload.
### Changed
- Updated Chanagelog.md with 0.1.3 changes.
  
## [0.1.2] - 2025-07-07

### Changed
- Consolidated job polling logic into a reusable ``JobPoller`` supporting sync
  and async flows.
- Updated integration tests to patch `RequestExecutor` and allow non-strict `respx` mocking.
- Airflow operators now obtain ``ImednetSDK`` instances via ``ImednetHook``
  instead of parsing connections directly.
- Introduced ``ListGetEndpointMixin`` to unify ``list`` and ``get`` logic across endpoints.
- Added ``with_sdk`` decorator for CLI commands to centralize SDK creation and
  error handling.
- Introduced ``JsonModel`` base class for shared parsing logic and refactored
  all models to inherit from it.
- Updated package description to clarify this is an unofficial SDK.

### Fixed
- Fix core package missing `Context` re-export.
- Fix Mermaid diagram syntax errors and add validation test to prevent regressions.

## [0.1.1] - 2025-07-02

### Features and Improvements

- Added PyPI, code style (Black), linter (Ruff), and typing (Mypy) badges to `README.md`.
- Added `pandas` to development dependencies for workflow features.
- Added a comprehensive test suite ensuring over 90% coverage.
- Exposed `BaseClient` from the package root and updated import examples.
- Added unit test for `BaseClient` initialization using environment variables.
- Reintroduced automatic documentation deployment to GitHub Pages.
- Documented caching thread-safety and added a quick start guide.
- Added `examples/quick_start.py` demonstrating minimal SDK usage with
  environment variable validation.
- Renamed the project from `imednet-sdk` to `imednet` and updated repository links to `fderuiter/imednet-python-sdk`.
- Added workflow examples `examples/workflows/extract_audit_trail.py` and
  `examples/workflows/queries_by_site.py`.
- Updated imports in all example scripts to use the package root for `ImednetSDK`.
- Updated documentation examples to import `ImednetSDK` from the package root.

### Fixed

- Resolved circular import errors in `imednet/workflows/register_subjects.py` and `imednet/workflows/study_structure.py` by using `typing.TYPE_CHECKING`.
- Updated `urllib3` to version `2.5.0` to address security vulnerabilities.

### Removed

 - Removed obsolete TEST_PLAN.md file.

## [0.1.0] - 2025-04-28

### Initial Features

- Initial release of the iMednet Python SDK.
- Core client (`ImednetClient`) for handling API requests, authentication, and errors.
- Endpoints for Studies, Sites, Users, Intervals, Forms, Variables, Records, Subjects, Visits, Queries, Jobs, Codings, Record Revisions.
- Pydantic models for all API resources with validation.
- Basic utility functions for date parsing and filter string building.
- Initial workflows for Data Extraction, Record Mapping, Subject Registration, Query Management, and Study Structure retrieval.
- Basic CLI interface using Typer.
- Documentation setup with Sphinx.
- CI setup with GitHub Actions (linting, testing, type checking).
- Code formatting with Black and Ruff.
- Initial unit tests (smoke test).
- `README.md`, `CONTRIBUTING.md`, `CODE_OF_CONDUCT.md`, `LICENSE`.<|MERGE_RESOLUTION|>--- conflicted
+++ resolved
@@ -140,12 +140,9 @@
 - Documented error handling and custom retry strategies with a runnable example
   and cross-links from overview guides.
 - Added async quick start guide, example script, and README references.
-<<<<<<< HEAD
 - Expanded examples documentation with pages for all scripts and updated index.
-=======
 - Expanded CLI guide with usage for jobs, queries, variables, record revisions,
   and subject data commands.
->>>>>>> 4af048da
 
 ## [0.1.4]
 
