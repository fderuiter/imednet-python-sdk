--- conflicted
+++ resolved
@@ -123,12 +123,9 @@
 - Added tests for JSON logging configuration covering formatter import paths.
 - Added unit test for `HTTPClientBase.retry_policy` accessor to ensure executor updates.
 - Added test verifying `ImednetSDK.retry_policy` updates sync and async clients.
-<<<<<<< HEAD
 - Documented error handling and custom retry strategies with a runnable example
   and cross-links from overview guides.
-=======
 - Added async quick start guide, example script, and README references.
->>>>>>> 7dd0b81a
 
 ## [0.1.4]
 
