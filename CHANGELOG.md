--- conflicted
+++ resolved
@@ -6,11 +6,8 @@
 and this project adheres to [Semantic Versioning](https://semver.org/spec/v2.0.0.html).
 
 ## [Unreleased]
-<<<<<<< HEAD
 - Fixed broken ``filter`` cross-reference in record revisions docs.
-=======
 - Fixed unresolved example script references in documentation.
->>>>>>> 9b2c22e4
 - Documented contributor setup and process in docs and README.
 - Expanded architecture overview with component descriptions and new diagrams.
 - Added configuration guide summarizing environment variables and `.env` support.
