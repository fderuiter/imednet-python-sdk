--- conflicted
+++ resolved
@@ -6,12 +6,9 @@
 and this project adheres to [Semantic Versioning](https://semver.org/spec/v2.0.0.html).
 
 ## [Unreleased]
-<<<<<<< HEAD
 - Added tests for `records_to_dataframe` and `export_records_csv` covering
   non-flattened and empty inputs.
-=======
 - Narrowed subject existence validation in `RegisterSubjectsWorkflow` to catch only `ApiError` and `ValueError`.
->>>>>>> f738097b
 - Updated smoke workflow to use `actions/upload-artifact@v4`.
 - Added tests for JsonModel type normalization.
 - Expanded AGENTS contributor guides with scoped templates across packages and tooling.
