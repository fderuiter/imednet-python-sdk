# Changelog

All notable changes to this project will be documented in this file.

The format is based on [Keep a Changelog](https://keepachangelog.com/en/1.0.0/),
and this project adheres to [Semantic Versioning](https://semver.org/spec/v2.0.0.html).

## [Unreleased]

### Features and Improvements

- CLI commands now default to using the `IMEDNET_STUDY_KEY` environment
  variable for the study key. A new `--study-key` option allows overriding it.

- Added PyPI, code style (Black), linter (Ruff), and typing (Mypy) badges to `README.md`.
- Added `pandas` to development dependencies for workflow features.
- Created `TEST_PLAN.md` outlining steps to achieve 90% test coverage.
- Exposed all workflow helpers through new CLI subcommands.
- Added a Tkinter-based desktop UI (`imednet-ui`) for running workflows with
  encrypted credential storage.
- Added a dedicated results viewer in the desktop UI for exploring table and
  JSON output.
- Desktop UI now supports saving and loading command parameter templates.
- Added credential profile management with encryption for switching between
  multiple saved profiles.
<<<<<<< HEAD
- Added credential wizard tab for verifying and storing API keys.
=======
- Added `VaultClient` for retrieving Vault object and field metadata.
>>>>>>> 4fcf2591

### Fixed

- Resolved circular import errors in `imednet/workflows/register_subjects.py` and `imednet/workflows/study_structure.py` by using `typing.TYPE_CHECKING`.

### Removed

- Removed GitHub Actions workflow for documentation generation and deployment (docs.yml). Documentation must now be built and viewed locally.

## [0.1.0] - 2025-04-28

### Initial Features

- Initial release of the iMedNet Python SDK.
- Core client (`ImednetClient`) for handling API requests, authentication, and errors.
- Endpoints for Studies, Sites, Users, Intervals, Forms, Variables, Records, Subjects, Visits, Queries, Jobs, Codings, Record Revisions.
- Pydantic models for all API resources with validation.
- Basic utility functions for date parsing and filter string building.
- Initial workflows for Data Extraction, Record Mapping, Subject Registration, Query Management, and Study Structure retrieval.
- Basic CLI interface using Typer.
- Documentation setup with Sphinx.
- CI setup with GitHub Actions (linting, testing, type checking).
- Code formatting with Black and Ruff.
- Initial unit tests (smoke test).
- `README.md`, `CONTRIBUTING.md`, `CODE_OF_CONDUCT.md`, `LICENSE`.<|MERGE_RESOLUTION|>--- conflicted
+++ resolved
@@ -23,11 +23,8 @@
 - Desktop UI now supports saving and loading command parameter templates.
 - Added credential profile management with encryption for switching between
   multiple saved profiles.
-<<<<<<< HEAD
 - Added credential wizard tab for verifying and storing API keys.
-=======
 - Added `VaultClient` for retrieving Vault object and field metadata.
->>>>>>> 4fcf2591
 
 ### Fixed
 
