--- conflicted
+++ resolved
@@ -15,12 +15,9 @@
   instead of parsing connections directly.
 - Added ``with_sdk`` decorator for CLI commands to centralize SDK creation and
   error handling.
-<<<<<<< HEAD
 - Introduced ``JsonModel`` base class for shared parsing logic and refactored
   all models to inherit from it.
-=======
 - Updated package description to clarify this is an unofficial SDK.
->>>>>>> 5b9b35e2
 
 ### Fixed
 - Fix core package missing `Context` re-export.
