# Changelog

All notable changes to this project will be documented in this file.

The format is based on [Keep a Changelog](https://keepachangelog.com/en/1.0.0/),
and this project adheres to [Semantic Versioning](https://semver.org/spec/v2.0.0.html).

## [Unreleased]
<<<<<<< HEAD
- Added test for initial SDK retry policy propagation to sync and async clients.
=======
- Added tests for ImednetSDK credential validation.
- Added tests for `records_to_dataframe` and `export_records_csv` covering
  non-flattened and empty inputs.
- Narrowed subject existence validation in `RegisterSubjectsWorkflow` to catch only `ApiError` and `ValueError`.
>>>>>>> 640f059f
- Updated smoke workflow to use `actions/upload-artifact@v4`.
- Added tests for JsonModel type normalization.
- Added tests for deprecated `imednet.airflow` shim ensuring warning and re-exports.
- Expanded AGENTS contributor guides with scoped templates across packages and tooling.
- Added negative-path test for `SubjectDataWorkflow.get_all_subject_data` handling empty responses.
- Smoke workflow now uploads verbose script logs and runs live tests with full output.
- Refined contributor guides: mapped project scope, Python 3.10–3.12 support, and
  unified validation for ruff, black, isort, mypy, and pytest across docs,
  tests, examples, and workflows.
- CLI now closes the SDK after each command to free resources and avoid
  interrupt-driven exit codes in repeated invocations.
- Fixed generated batch fixture in live tests to submit valid record data by
    populating required variables, ensuring CLI job polling succeeds.
- Split wide SQLite exports across multiple tables to avoid the 2000-column limit.
- Added helpers for live tests and smoke script to auto-discover study and form
  keys, removing the `IMEDNET_FORM_KEY` override.
- Added helpers to discover active site, subject, and interval identifiers and
  updated the smoke record script to use them.
- Smoke record script now validates site and subject availability before posting
  records.
- Form discovery now skips disabled and non-subject forms to avoid invalid form
  key errors during record creation.
- Decoupled live-data discovery from pytest internals and skip the smoke script
  gracefully when no studies or forms are available.
- Bump project version to `0.1.4`.
- Added tests for unknown form validation errors.
- Added async schema validation tests covering cache refresh and batch validation.
- Added unit tests for CLI output helpers `echo_fetch` and `display_list`.
- ISO datetime parser now pads fractional seconds shorter than six digits to
   microsecond precision.
- Added workflow to sanitize PR bodies and comments of `chatgpt.com/codex` links.
- Extracted common logic from `Client` and `AsyncClient` into new `HTTPClientBase`.
- Added `imednet.config` module with `load_config` helper for reading credentials.
- Introduced `RetryPolicy` abstraction for configuring request retries.
- Added tests for retry policy handling of response results and non-RequestError exceptions.
- Documented test suite conventions in `tests/AGENTS.md`.
  `Client`, `AsyncClient` and `ImednetSDK` accept a `retry_policy` parameter.
- Added long-format SQL export via `export_to_long_sql` and the `--long-format` CLI option.
- CLI commands now use shared helpers for study arguments and list output to reduce duplication.
- Deduplicated refresh and validation logic in `SchemaValidator` with helper methods.
- Added verbose logging to smoke record script with new `-v/--verbose` flag.
- Smoke-test workflow now streams INFO-level logs for easier debugging.
- Fixed teardown errors in live tests by using the session event loop for
  `async_sdk` teardown.
- Added subject and site validation to `RegisterSubjectsWorkflow` and support for
  ``subjectKey`` in ``RegisterSubjectRequest``.
- Updated `tests/AGENTS.md` to permit hitting the live iMednet API when running the `tests/live` suite.
- Refactored endpoint initialization in `ImednetSDK` using a registry.
- Added `_build_record_payload` helper to `RecordUpdateWorkflow` to deduplicate
  record dictionary construction.
- Smoke test script accepts a configurable `--timeout` and reports detailed
  job failure messages.
- Live tests now discover the first form key automatically and create a job to
  obtain a batch ID, removing the need for `IMEDNET_FORM_KEY` and
  `IMEDNET_BATCH_ID` secrets.
- Extended smoke test job polling timeout to 90 seconds.
- Renamed ``models._base`` to ``models.json_base`` to avoid import confusion.
- Documented the sentinel return value in ``parse_datetime``.
- Replaced placeholder description in ``workflows/record_update.py``.
- Added docstrings to private helpers in ``core/_requester.py``.
- Documented ``SchemaValidator.refresh`` behavior.
- Added tests covering the default sentinel date in ``parse_datetime``.
- Increased timeout in live ``poll_job`` tests to reduce flakiness.
- Organized Airflow integration code into ``hooks``, ``operators`` and ``sensors`` subpackages.
- Grouped CLI commands into dedicated subpackages for easier navigation.
- Fixed ``ImednetHook`` to import configuration from the correct package.
- Unified sync and async `RecordUpdateWorkflow` tests using parametrized fixtures.
- Extracted `_execute_with_retry` into dedicated sync and async variants for
  clearer retry logic.
- Added an `isort` step to pre-commit and CI checks.
- Fixed import order and formatting across the project.
- CI now fails if test coverage drops below 90%.
- Centralized DataFrame creation in export helpers with new ``_records_df``
  to ensure duplicate columns are removed consistently.
- Added variable and form whitelist options to ``export_to_sql`` and CLI
  ``export sql`` command.
- Consolidated polling loops in ``JobPoller`` with shared ``_run_common`` helper.
- Refactored ``RecordUpdateWorkflow`` with private ``_create_or_update_common``
  to share validation and polling between sync and async methods.
- Added ``register_list_command`` helper to DRY up CLI ``list`` commands.
- Unified sync and async ``poll_job`` tests with parametrized fixtures.
- Consolidated ``JobPoller`` tests by parametrizing over sync and async modes.
- Unified ``SchemaValidator`` tests for both sync and async validators.
- Unified study-structure workflow tests across sync and async implementations.
- Documented Sphinx conventions in new `docs/AGENTS.md`.
- Added smoke workflow for live API tests.
- Documented optional `smoke.yml` workflow which uses `APIKEY` and `SECURITYKEY` to run `tests/live`.
- Restricted smoke workflow to manual dispatch by the repository owner.
- Ensured live schema validation tests verify the schema is populated to avoid
  false negatives when the server returns an empty schema.
- ``validate_record_data`` now raises ``ValidationError`` when provided an unknown form key.
- Record submission now checks form existence after schema refresh and raises
  ``ValueError`` for unknown form keys.
- Added ``DataDictionaryLoader`` for loading data dictionaries from CSV files or ZIP archives.
- Added ``typed_values`` helper for deterministic example values and expanded
  smoke record builder to populate one variable per type and accept optional
  identifiers.
- Live tests now reuse ``typed_values`` to submit well-typed record data across
  date, radio/dropdown, memo, and checkbox fields.
- Endpoint smoke tests now post typed records for subject registration,
  scheduled updates, and new record creation.
- Added unit tests for the smoke record builder to verify typed values and
  optional identifiers.
- Added unit tests for discovery helpers covering study, form, site, subject,
  and interval lookups.
- Added unit tests for `sanitize_base_url` to ensure trailing slash and `/api`
  removal.
- Added tests for JSON logging configuration covering formatter import paths.
- Added unit test for `HTTPClientBase.retry_policy` accessor to ensure executor updates.
- Added test verifying `ImednetSDK.retry_policy` updates sync and async clients.

## [0.1.4]

## [Released]

## [0.1.3] - 2025-07-07
- Bump project version to `0.1.3` to fix PyPI upload.
### Changed
- Updated Chanagelog.md with 0.1.3 changes.
  
## [0.1.2] - 2025-07-07

### Changed
- Consolidated job polling logic into a reusable ``JobPoller`` supporting sync
  and async flows.
- Updated integration tests to patch `RequestExecutor` and allow non-strict `respx` mocking.
- Airflow operators now obtain ``ImednetSDK`` instances via ``ImednetHook``
  instead of parsing connections directly.
- Introduced ``ListGetEndpointMixin`` to unify ``list`` and ``get`` logic across endpoints.
- Added ``with_sdk`` decorator for CLI commands to centralize SDK creation and
  error handling.
- Introduced ``JsonModel`` base class for shared parsing logic and refactored
  all models to inherit from it.
- Updated package description to clarify this is an unofficial SDK.

### Fixed
- Fix core package missing `Context` re-export.
- Fix Mermaid diagram syntax errors and add validation test to prevent regressions.

## [0.1.1] - 2025-07-02

### Features and Improvements

- Added PyPI, code style (Black), linter (Ruff), and typing (Mypy) badges to `README.md`.
- Added `pandas` to development dependencies for workflow features.
- Added a comprehensive test suite ensuring over 90% coverage.
- Exposed `BaseClient` from the package root and updated import examples.
- Added unit test for `BaseClient` initialization using environment variables.
- Reintroduced automatic documentation deployment to GitHub Pages.
- Documented caching thread-safety and added a quick start guide.
- Added `examples/quick_start.py` demonstrating minimal SDK usage with
  environment variable validation.
- Renamed the project from `imednet-sdk` to `imednet` and updated repository links to `fderuiter/imednet-python-sdk`.
- Added workflow examples `examples/workflows/extract_audit_trail.py` and
  `examples/workflows/queries_by_site.py`.
- Updated imports in all example scripts to use the package root for `ImednetSDK`.
- Updated documentation examples to import `ImednetSDK` from the package root.

### Fixed

- Resolved circular import errors in `imednet/workflows/register_subjects.py` and `imednet/workflows/study_structure.py` by using `typing.TYPE_CHECKING`.
- Updated `urllib3` to version `2.5.0` to address security vulnerabilities.

### Removed

 - Removed obsolete TEST_PLAN.md file.

## [0.1.0] - 2025-04-28

### Initial Features

- Initial release of the iMednet Python SDK.
- Core client (`ImednetClient`) for handling API requests, authentication, and errors.
- Endpoints for Studies, Sites, Users, Intervals, Forms, Variables, Records, Subjects, Visits, Queries, Jobs, Codings, Record Revisions.
- Pydantic models for all API resources with validation.
- Basic utility functions for date parsing and filter string building.
- Initial workflows for Data Extraction, Record Mapping, Subject Registration, Query Management, and Study Structure retrieval.
- Basic CLI interface using Typer.
- Documentation setup with Sphinx.
- CI setup with GitHub Actions (linting, testing, type checking).
- Code formatting with Black and Ruff.
- Initial unit tests (smoke test).
- `README.md`, `CONTRIBUTING.md`, `CODE_OF_CONDUCT.md`, `LICENSE`.<|MERGE_RESOLUTION|>--- conflicted
+++ resolved
@@ -6,14 +6,11 @@
 and this project adheres to [Semantic Versioning](https://semver.org/spec/v2.0.0.html).
 
 ## [Unreleased]
-<<<<<<< HEAD
 - Added test for initial SDK retry policy propagation to sync and async clients.
-=======
 - Added tests for ImednetSDK credential validation.
 - Added tests for `records_to_dataframe` and `export_records_csv` covering
   non-flattened and empty inputs.
 - Narrowed subject existence validation in `RegisterSubjectsWorkflow` to catch only `ApiError` and `ValueError`.
->>>>>>> 640f059f
 - Updated smoke workflow to use `actions/upload-artifact@v4`.
 - Added tests for JsonModel type normalization.
 - Added tests for deprecated `imednet.airflow` shim ensuring warning and re-exports.
