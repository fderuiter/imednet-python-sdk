--- conflicted
+++ resolved
@@ -6,16 +6,17 @@
 and this project adheres to [Semantic Versioning](https://semver.org/spec/v2.0.0.html).
 
 ## [Unreleased]
-<<<<<<< HEAD
+
+## [0.1.4] 
+
+## [Released]
+
+## [0.1.3] - 2025-07-07
 - Bump project version to `0.1.3` to fix PyPI upload.
-## [0.1.3] - 2025-07-07
-
 ### Changed
 - Updated Chanagelog.md with 0.1.3 changes.
   
 ## [0.1.2] - 2025-07-07
-=======
->>>>>>> 1de107be
 
 ### Changed
 - Consolidated job polling logic into a reusable ``JobPoller`` supporting sync
