# Changelog

All notable changes to this project will be documented in this file.

The format is based on [Keep a Changelog](https://keepachangelog.com/en/1.0.0/),
and this project adheres to [Semantic Versioning](https://semver.org/spec/v2.0.0.html).

## [Unreleased]
<<<<<<< HEAD
- Documented pagination utilities to fix missing toctree reference.
=======
- Documented json logging, URL, and validator helpers with examples and cross references.
- Documented pagination utilities to fix missing toctree reference.
- Documented runtime discovery utilities and linked them from the live test guide.
>>>>>>> d2cec808
- Fixed broken ``filter`` cross-reference in record revisions docs.
- Fixed unresolved example script references in documentation.
- Documented contributor setup and process in docs and README.
- Expanded architecture overview with component descriptions and new diagrams.
- Added configuration guide summarizing environment variables and `.env` support.
- Added test for initial SDK retry policy propagation to sync and async clients.
- Added tests for ImednetSDK credential validation.
- Added tests for `records_to_dataframe` and `export_records_csv` covering
  non-flattened and empty inputs.
- Fixed export helpers to cast DataFrame column names to strings before
  case-insensitive de-duplication.
  - Resolved monkeypatching issues in Airflow export operator by using existing package from `sys.modules`.
  - Hardened Airflow hook against non-string connection data and simplified package init so the sensors module stays reloadable.
- Narrowed subject existence validation in `RegisterSubjectsWorkflow` to catch only `ApiError` and `ValueError`.
- Updated smoke workflow to use `actions/upload-artifact@v4`.
- Added tests for JsonModel type normalization.
- Added tests for deprecated `imednet.airflow` shim ensuring warning and re-exports.
- Expanded AGENTS contributor guides with scoped templates across packages and tooling.
- Added negative-path test for `SubjectDataWorkflow.get_all_subject_data` handling empty responses.
- Smoke workflow now uploads verbose script logs and runs live tests with full output.
- Refined contributor guides: mapped project scope, Python 3.10–3.12 support, and
  unified validation for ruff, black, isort, mypy, and pytest across docs,
  tests, examples, and workflows.
- CLI now closes the SDK after each command to free resources and avoid
  interrupt-driven exit codes in repeated invocations.
- Fixed generated batch fixture in live tests to submit valid record data by
    populating required variables, ensuring CLI job polling succeeds.
- Split wide SQLite exports across multiple tables to avoid the 2000-column limit.
- Added helpers for live tests and smoke script to auto-discover study and form
  keys, removing the `IMEDNET_FORM_KEY` override.
- Added helpers to discover active site, subject, and interval identifiers and
  updated the smoke record script to use them.
- Smoke record script now validates site and subject availability before posting
  records.
- Removed `imednet.errors` from package docs to avoid build warning.
- Form discovery now skips disabled and non-subject forms to avoid invalid form
  key errors during record creation.
- Decoupled live-data discovery from pytest internals and skip the smoke script
  gracefully when no studies or forms are available.
- Bump project version to `0.1.4`.
- Added tests for unknown form validation errors.
- Added async schema validation tests covering cache refresh and batch validation.
- Exposed export helpers in `imednet.integrations.airflow.export` and consolidated job sensor into a module for easier Airflow imports.
- Added unit tests for CLI output helpers `echo_fetch` and `display_list`.
- ISO datetime parser now pads fractional seconds shorter than six digits to
   microsecond precision.
- Added workflow to sanitize PR bodies and comments of `chatgpt.com/codex` links.
- Extracted common logic from `Client` and `AsyncClient` into new `HTTPClientBase`.
- Added `imednet.config` module with `load_config` helper for reading credentials.
<<<<<<< HEAD
=======
- Documented `imednet.config` module with `Config` dataclass and `load_config` function.
>>>>>>> d2cec808
- Documented long-format SQL export and added example script.
- Introduced `RetryPolicy` abstraction for configuring request retries.
- Added tests for retry policy handling of response results and non-RequestError exceptions.
- Documented test suite conventions in `tests/AGENTS.md`.
  `Client`, `AsyncClient` and `ImednetSDK` accept a `retry_policy` parameter.
- Added long-format SQL export via `export_to_long_sql` and the `--long-format` CLI option.
- CLI commands now use shared helpers for study arguments and list output to reduce duplication.
- Deduplicated refresh and validation logic in `SchemaValidator` with helper methods.
- Added verbose logging to smoke record script with new `-v/--verbose` flag.
- Smoke-test workflow now streams INFO-level logs for easier debugging.
- Fixed teardown errors in live tests by using the session event loop for
  `async_sdk` teardown.
- Added subject and site validation to `RegisterSubjectsWorkflow` and support for
  ``subjectKey`` in ``RegisterSubjectRequest``.
- Updated `tests/AGENTS.md` to permit hitting the live iMednet API when running the `tests/live` suite.
- Refactored endpoint initialization in `ImednetSDK` using a registry.
- Added `_build_record_payload` helper to `RecordUpdateWorkflow` to deduplicate
  record dictionary construction.
- Smoke test script accepts a configurable `--timeout` and reports detailed
  job failure messages.
- Live tests now discover the first form key automatically and create a job to
  obtain a batch ID, removing the need for `IMEDNET_FORM_KEY` and
  `IMEDNET_BATCH_ID` secrets.
- Extended smoke test job polling timeout to 90 seconds.
- Renamed ``models._base`` to ``models.json_base`` to avoid import confusion.
- Documented the sentinel return value in ``parse_datetime``.
- Replaced placeholder description in ``workflows/record_update.py``.
- Added docstrings to private helpers in ``core/_requester.py``.
- Documented ``SchemaValidator.refresh`` behavior.
- Added tests covering the default sentinel date in ``parse_datetime``.
- Increased timeout in live ``poll_job`` tests to reduce flakiness.
- Organized Airflow integration code into ``hooks``, ``operators`` and ``sensors`` subpackages.
- Grouped CLI commands into dedicated subpackages for easier navigation.
- Fixed ``ImednetHook`` to import configuration from the correct package.
- Unified sync and async `RecordUpdateWorkflow` tests using parametrized fixtures.
- Extracted `_execute_with_retry` into dedicated sync and async variants for
  clearer retry logic.
- Added an `isort` step to pre-commit and CI checks.
- Fixed import order and formatting across the project.
- CI now fails if test coverage drops below 90%.
- Centralized DataFrame creation in export helpers with new ``_records_df``
  to ensure duplicate columns are removed consistently.
- Added variable and form whitelist options to ``export_to_sql`` and CLI
  ``export sql`` command.
- Consolidated polling loops in ``JobPoller`` with shared ``_run_common`` helper.
- Refactored ``RecordUpdateWorkflow`` with private ``_create_or_update_common``
  to share validation and polling between sync and async methods.
- Added ``register_list_command`` helper to DRY up CLI ``list`` commands.
- Unified sync and async ``poll_job`` tests with parametrized fixtures.
- Consolidated ``JobPoller`` tests by parametrizing over sync and async modes.
- Unified ``SchemaValidator`` tests for both sync and async validators.
- Unified study-structure workflow tests across sync and async implementations.
- Documented Sphinx conventions in new `docs/AGENTS.md`.
- Added smoke workflow for live API tests.
- Documented optional `smoke.yml` workflow which uses `APIKEY` and `SECURITYKEY` to run `tests/live`.
- Restricted smoke workflow to manual dispatch by the repository owner.
- Ensured live schema validation tests verify the schema is populated to avoid
  false negatives when the server returns an empty schema.
- ``validate_record_data`` now raises ``ValidationError`` when provided an unknown form key.
- Record submission now checks form existence after schema refresh and raises
  ``ValueError`` for unknown form keys.
- Added ``DataDictionaryLoader`` for loading data dictionaries from CSV files or ZIP archives.
- Added ``typed_values`` helper for deterministic example values and expanded
  smoke record builder to populate one variable per type and accept optional
  identifiers.
- Live tests now reuse ``typed_values`` to submit well-typed record data across
  date, radio/dropdown, memo, and checkbox fields.
- Endpoint smoke tests now post typed records for subject registration,
  scheduled updates, and new record creation.
- Added unit tests for the smoke record builder to verify typed values and
  optional identifiers.
- Added unit tests for discovery helpers covering study, form, site, subject,
  and interval lookups.
- Added unit tests for `sanitize_base_url` to ensure trailing slash and `/api`
  removal.
- Added tests for JSON logging configuration covering formatter import paths.
- Added unit test for `HTTPClientBase.retry_policy` accessor to ensure executor updates.
- Added test verifying `ImednetSDK.retry_policy` updates sync and async clients.
- Documented error handling and custom retry strategies with a runnable example
  and cross-links from overview guides.
- Added async quick start guide, example script, and README references.
<<<<<<< HEAD
=======
- Expanded examples documentation with pages for all scripts and updated index.
- Expanded CLI guide with usage for jobs, queries, variables, record revisions,
  and subject data commands.
>>>>>>> d2cec808

## [0.1.4]

## [Released]

## [0.1.3] - 2025-07-07
- Bump project version to `0.1.3` to fix PyPI upload.
### Changed
- Updated Chanagelog.md with 0.1.3 changes.
  
## [0.1.2] - 2025-07-07

### Changed
- Consolidated job polling logic into a reusable ``JobPoller`` supporting sync
  and async flows.
- Updated integration tests to patch `RequestExecutor` and allow non-strict `respx` mocking.
- Airflow operators now obtain ``ImednetSDK`` instances via ``ImednetHook``
  instead of parsing connections directly.
- Introduced ``ListGetEndpointMixin`` to unify ``list`` and ``get`` logic across endpoints.
- Added ``with_sdk`` decorator for CLI commands to centralize SDK creation and
  error handling.
- Introduced ``JsonModel`` base class for shared parsing logic and refactored
  all models to inherit from it.
- Updated package description to clarify this is an unofficial SDK.

### Fixed
- Fix core package missing `Context` re-export.
- Fix Mermaid diagram syntax errors and add validation test to prevent regressions.

## [0.1.1] - 2025-07-02

### Features and Improvements

- Added PyPI, code style (Black), linter (Ruff), and typing (Mypy) badges to `README.md`.
- Added `pandas` to development dependencies for workflow features.
- Added a comprehensive test suite ensuring over 90% coverage.
- Exposed `BaseClient` from the package root and updated import examples.
- Added unit test for `BaseClient` initialization using environment variables.
- Reintroduced automatic documentation deployment to GitHub Pages.
- Documented caching thread-safety and added a quick start guide.
- Added `examples/quick_start.py` demonstrating minimal SDK usage with
  environment variable validation.
- Renamed the project from `imednet-sdk` to `imednet` and updated repository links to `fderuiter/imednet-python-sdk`.
- Added workflow examples `examples/workflows/extract_audit_trail.py` and
  `examples/workflows/queries_by_site.py`.
- Updated imports in all example scripts to use the package root for `ImednetSDK`.
- Updated documentation examples to import `ImednetSDK` from the package root.

### Fixed

- Resolved circular import errors in `imednet/workflows/register_subjects.py` and `imednet/workflows/study_structure.py` by using `typing.TYPE_CHECKING`.
- Updated `urllib3` to version `2.5.0` to address security vulnerabilities.

### Removed

 - Removed obsolete TEST_PLAN.md file.

## [0.1.0] - 2025-04-28

### Initial Features

- Initial release of the iMednet Python SDK.
- Core client (`ImednetClient`) for handling API requests, authentication, and errors.
- Endpoints for Studies, Sites, Users, Intervals, Forms, Variables, Records, Subjects, Visits, Queries, Jobs, Codings, Record Revisions.
- Pydantic models for all API resources with validation.
- Basic utility functions for date parsing and filter string building.
- Initial workflows for Data Extraction, Record Mapping, Subject Registration, Query Management, and Study Structure retrieval.
- Basic CLI interface using Typer.
- Documentation setup with Sphinx.
- CI setup with GitHub Actions (linting, testing, type checking).
- Code formatting with Black and Ruff.
- Initial unit tests (smoke test).
- `README.md`, `CONTRIBUTING.md`, `CODE_OF_CONDUCT.md`, `LICENSE`.<|MERGE_RESOLUTION|>--- conflicted
+++ resolved
@@ -6,13 +6,10 @@
 and this project adheres to [Semantic Versioning](https://semver.org/spec/v2.0.0.html).
 
 ## [Unreleased]
-<<<<<<< HEAD
 - Documented pagination utilities to fix missing toctree reference.
-=======
 - Documented json logging, URL, and validator helpers with examples and cross references.
 - Documented pagination utilities to fix missing toctree reference.
 - Documented runtime discovery utilities and linked them from the live test guide.
->>>>>>> d2cec808
 - Fixed broken ``filter`` cross-reference in record revisions docs.
 - Fixed unresolved example script references in documentation.
 - Documented contributor setup and process in docs and README.
@@ -62,10 +59,7 @@
 - Added workflow to sanitize PR bodies and comments of `chatgpt.com/codex` links.
 - Extracted common logic from `Client` and `AsyncClient` into new `HTTPClientBase`.
 - Added `imednet.config` module with `load_config` helper for reading credentials.
-<<<<<<< HEAD
-=======
 - Documented `imednet.config` module with `Config` dataclass and `load_config` function.
->>>>>>> d2cec808
 - Documented long-format SQL export and added example script.
 - Introduced `RetryPolicy` abstraction for configuring request retries.
 - Added tests for retry policy handling of response results and non-RequestError exceptions.
@@ -147,12 +141,9 @@
 - Documented error handling and custom retry strategies with a runnable example
   and cross-links from overview guides.
 - Added async quick start guide, example script, and README references.
-<<<<<<< HEAD
-=======
 - Expanded examples documentation with pages for all scripts and updated index.
 - Expanded CLI guide with usage for jobs, queries, variables, record revisions,
   and subject data commands.
->>>>>>> d2cec808
 
 ## [0.1.4]
 
