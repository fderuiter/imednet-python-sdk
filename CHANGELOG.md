--- conflicted
+++ resolved
@@ -6,11 +6,8 @@
 and this project adheres to [Semantic Versioning](https://semver.org/spec/v2.0.0.html).
 
 ## [Unreleased]
-<<<<<<< HEAD
 - Narrowed subject existence validation in `RegisterSubjectsWorkflow` to catch only `ApiError` and `ValueError`.
-=======
 - Updated smoke workflow to use `actions/upload-artifact@v4`.
->>>>>>> c5445f4b
 - Added tests for JsonModel type normalization.
 - Expanded AGENTS contributor guides with scoped templates across packages and tooling.
 - Added negative-path test for `SubjectDataWorkflow.get_all_subject_data` handling empty responses.
