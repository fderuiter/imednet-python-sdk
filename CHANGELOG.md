# Changelog

All notable changes to this project will be documented in this file.

The format is based on [Keep a Changelog](https://keepachangelog.com/en/1.0.0/),
and this project adheres to [Semantic Versioning](https://semver.org/spec/v2.0.0.html).

## [Unreleased]
- Added tests for JsonModel type normalization.
- Expanded AGENTS contributor guides with scoped templates across packages and tooling.
- Smoke workflow now uploads verbose script logs and runs live tests with full output.
- Refined contributor guides: mapped project scope, Python 3.10–3.12 support, and
  unified validation for ruff, black, isort, mypy, and pytest across docs,
  tests, examples, and workflows.
- CLI now closes the SDK after each command to free resources and avoid
  interrupt-driven exit codes in repeated invocations.
- Fixed generated batch fixture in live tests to submit valid record data by
    populating required variables, ensuring CLI job polling succeeds.
- Split wide SQLite exports across multiple tables to avoid the 2000-column limit.
- Added helpers for live tests and smoke script to auto-discover study and form
  keys, removing the `IMEDNET_FORM_KEY` override.
- Added helpers to discover active site, subject, and interval identifiers and
  updated the smoke record script to use them.
- Smoke record script now validates site and subject availability before posting
  records.
- Form discovery now skips disabled and non-subject forms to avoid invalid form
  key errors during record creation.
- Decoupled live-data discovery from pytest internals and skip the smoke script
  gracefully when no studies or forms are available.
- Bump project version to `0.1.4`.
- Added tests for unknown form validation errors.
- Added async schema validation tests covering cache refresh and batch validation.
- ISO datetime parser now pads fractional seconds shorter than six digits to
   microsecond precision.
- Added workflow to sanitize PR bodies and comments of `chatgpt.com/codex` links.
- Extracted common logic from `Client` and `AsyncClient` into new `HTTPClientBase`.
- Added `imednet.config` module with `load_config` helper for reading credentials.
- Introduced `RetryPolicy` abstraction for configuring request retries.
- Added tests for retry policy handling of response results and non-RequestError exceptions.
- Documented test suite conventions in `tests/AGENTS.md`.
  `Client`, `AsyncClient` and `ImednetSDK` accept a `retry_policy` parameter.
- Added long-format SQL export via `export_to_long_sql` and the `--long-format` CLI option.
- CLI commands now use shared helpers for study arguments and list output to reduce duplication.
- Deduplicated refresh and validation logic in `SchemaValidator` with helper methods.
- Added verbose logging to smoke record script with new `-v/--verbose` flag.
- Smoke-test workflow now streams INFO-level logs for easier debugging.
- Fixed teardown errors in live tests by using the session event loop for
  `async_sdk` teardown.
- Added subject and site validation to `RegisterSubjectsWorkflow` and support for
  ``subjectKey`` in ``RegisterSubjectRequest``.
- Updated `tests/AGENTS.md` to permit hitting the live iMednet API when running the `tests/live` suite.
- Refactored endpoint initialization in `ImednetSDK` using a registry.
- Added `_build_record_payload` helper to `RecordUpdateWorkflow` to deduplicate
  record dictionary construction.
- Smoke test script accepts a configurable `--timeout` and reports detailed
  job failure messages.
- Live tests now discover the first form key automatically and create a job to
  obtain a batch ID, removing the need for `IMEDNET_FORM_KEY` and
  `IMEDNET_BATCH_ID` secrets.
- Extended smoke test job polling timeout to 90 seconds.
- Renamed ``models._base`` to ``models.json_base`` to avoid import confusion.
- Documented the sentinel return value in ``parse_datetime``.
- Replaced placeholder description in ``workflows/record_update.py``.
- Added docstrings to private helpers in ``core/_requester.py``.
- Documented ``SchemaValidator.refresh`` behavior.
- Added tests covering the default sentinel date in ``parse_datetime``.
- Increased timeout in live ``poll_job`` tests to reduce flakiness.
- Organized Airflow integration code into ``hooks``, ``operators`` and ``sensors`` subpackages.
- Grouped CLI commands into dedicated subpackages for easier navigation.
- Fixed ``ImednetHook`` to import configuration from the correct package.
- Unified sync and async `RecordUpdateWorkflow` tests using parametrized fixtures.
- Extracted `_execute_with_retry` into dedicated sync and async variants for
  clearer retry logic.
- Added an `isort` step to pre-commit and CI checks.
- Fixed import order and formatting across the project.
- CI now fails if test coverage drops below 90%.
- Centralized DataFrame creation in export helpers with new ``_records_df``
  to ensure duplicate columns are removed consistently.
- Added variable and form whitelist options to ``export_to_sql`` and CLI
  ``export sql`` command.
- Consolidated polling loops in ``JobPoller`` with shared ``_run_common`` helper.
- Refactored ``RecordUpdateWorkflow`` with private ``_create_or_update_common``
  to share validation and polling between sync and async methods.
- Added ``register_list_command`` helper to DRY up CLI ``list`` commands.
- Unified sync and async ``poll_job`` tests with parametrized fixtures.
- Consolidated ``JobPoller`` tests by parametrizing over sync and async modes.
- Unified ``SchemaValidator`` tests for both sync and async validators.
- Unified study-structure workflow tests across sync and async implementations.
- Documented Sphinx conventions in new `docs/AGENTS.md`.
- Added smoke workflow for live API tests.
- Documented optional `smoke.yml` workflow which uses `APIKEY` and `SECURITYKEY` to run `tests/live`.
- Restricted smoke workflow to manual dispatch by the repository owner.
- Ensured live schema validation tests verify the schema is populated to avoid
  false negatives when the server returns an empty schema.
- ``validate_record_data`` now raises ``ValidationError`` when provided an unknown form key.
- Record submission now checks form existence after schema refresh and raises
  ``ValueError`` for unknown form keys.
- Added ``DataDictionaryLoader`` for loading data dictionaries from CSV files or ZIP archives.
- Added ``typed_values`` helper for deterministic example values and expanded
  smoke record builder to populate one variable per type and accept optional
  identifiers.
- Live tests now reuse ``typed_values`` to submit well-typed record data across
  date, radio/dropdown, memo, and checkbox fields.
- Endpoint smoke tests now post typed records for subject registration,
  scheduled updates, and new record creation.
- Added unit tests for the smoke record builder to verify typed values and
  optional identifiers.
- Added unit tests for discovery helpers covering study, form, site, subject,
  and interval lookups.
- Added unit tests for `sanitize_base_url` to ensure trailing slash and `/api`
  removal.
- Added tests for JSON logging configuration covering formatter import paths.
<<<<<<< HEAD
- Added unit test for `HTTPClientBase.retry_policy` accessor to ensure executor updates.
=======
- Added test verifying `ImednetSDK.retry_policy` updates sync and async clients.
>>>>>>> 8bf4dcba

## [0.1.4]

## [Released]

## [0.1.3] - 2025-07-07
- Bump project version to `0.1.3` to fix PyPI upload.
### Changed
- Updated Chanagelog.md with 0.1.3 changes.
  
## [0.1.2] - 2025-07-07

### Changed
- Consolidated job polling logic into a reusable ``JobPoller`` supporting sync
  and async flows.
- Updated integration tests to patch `RequestExecutor` and allow non-strict `respx` mocking.
- Airflow operators now obtain ``ImednetSDK`` instances via ``ImednetHook``
  instead of parsing connections directly.
- Introduced ``ListGetEndpointMixin`` to unify ``list`` and ``get`` logic across endpoints.
- Added ``with_sdk`` decorator for CLI commands to centralize SDK creation and
  error handling.
- Introduced ``JsonModel`` base class for shared parsing logic and refactored
  all models to inherit from it.
- Updated package description to clarify this is an unofficial SDK.

### Fixed
- Fix core package missing `Context` re-export.
- Fix Mermaid diagram syntax errors and add validation test to prevent regressions.

## [0.1.1] - 2025-07-02

### Features and Improvements

- Added PyPI, code style (Black), linter (Ruff), and typing (Mypy) badges to `README.md`.
- Added `pandas` to development dependencies for workflow features.
- Added a comprehensive test suite ensuring over 90% coverage.
- Exposed `BaseClient` from the package root and updated import examples.
- Added unit test for `BaseClient` initialization using environment variables.
- Reintroduced automatic documentation deployment to GitHub Pages.
- Documented caching thread-safety and added a quick start guide.
- Added `examples/quick_start.py` demonstrating minimal SDK usage with
  environment variable validation.
- Renamed the project from `imednet-sdk` to `imednet` and updated repository links to `fderuiter/imednet-python-sdk`.
- Added workflow examples `examples/workflows/extract_audit_trail.py` and
  `examples/workflows/queries_by_site.py`.
- Updated imports in all example scripts to use the package root for `ImednetSDK`.
- Updated documentation examples to import `ImednetSDK` from the package root.

### Fixed

- Resolved circular import errors in `imednet/workflows/register_subjects.py` and `imednet/workflows/study_structure.py` by using `typing.TYPE_CHECKING`.
- Updated `urllib3` to version `2.5.0` to address security vulnerabilities.

### Removed

 - Removed obsolete TEST_PLAN.md file.

## [0.1.0] - 2025-04-28

### Initial Features

- Initial release of the iMednet Python SDK.
- Core client (`ImednetClient`) for handling API requests, authentication, and errors.
- Endpoints for Studies, Sites, Users, Intervals, Forms, Variables, Records, Subjects, Visits, Queries, Jobs, Codings, Record Revisions.
- Pydantic models for all API resources with validation.
- Basic utility functions for date parsing and filter string building.
- Initial workflows for Data Extraction, Record Mapping, Subject Registration, Query Management, and Study Structure retrieval.
- Basic CLI interface using Typer.
- Documentation setup with Sphinx.
- CI setup with GitHub Actions (linting, testing, type checking).
- Code formatting with Black and Ruff.
- Initial unit tests (smoke test).
- `README.md`, `CONTRIBUTING.md`, `CODE_OF_CONDUCT.md`, `LICENSE`.<|MERGE_RESOLUTION|>--- conflicted
+++ resolved
@@ -110,11 +110,8 @@
 - Added unit tests for `sanitize_base_url` to ensure trailing slash and `/api`
   removal.
 - Added tests for JSON logging configuration covering formatter import paths.
-<<<<<<< HEAD
 - Added unit test for `HTTPClientBase.retry_policy` accessor to ensure executor updates.
-=======
 - Added test verifying `ImednetSDK.retry_policy` updates sync and async clients.
->>>>>>> 8bf4dcba
 
 ## [0.1.4]
 
